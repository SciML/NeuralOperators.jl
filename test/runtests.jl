using ReTestItems

<<<<<<< HEAD
@testset "LuxNeuralOperators.jl" begin
    @safetestset "Layers" begin
        include("layers.jl")
    end
    @safetestset "FNO" begin
        include("fno.jl")
    end

    @safetestset "DeepONet" begin
        include("deeponet.jl")
    end
end
=======
ReTestItems.runtests(@__DIR__)
>>>>>>> 5b30d549
<|MERGE_RESOLUTION|>--- conflicted
+++ resolved
@@ -1,18 +1,3 @@
 using ReTestItems
 
-<<<<<<< HEAD
-@testset "LuxNeuralOperators.jl" begin
-    @safetestset "Layers" begin
-        include("layers.jl")
-    end
-    @safetestset "FNO" begin
-        include("fno.jl")
-    end
-
-    @safetestset "DeepONet" begin
-        include("deeponet.jl")
-    end
-end
-=======
-ReTestItems.runtests(@__DIR__)
->>>>>>> 5b30d549
+ReTestItems.runtests(@__DIR__)