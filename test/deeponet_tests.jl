@testitem "DeepONet" setup=[SharedTestSetup] begin
    @testset "BACKEND: $(mode)" for (mode, aType, dev, ongpu) in MODES
        rng = StableRNG(12345)

        setups = [
            (u_size=(64, 5), y_size=(1, 10, 5), out_size=(10, 5),
                branch=(64, 32, 32, 16), trunk=(1, 8, 8, 16), name="Scalar"),
            (u_size=(64, 1, 5), y_size=(1, 10, 5), out_size=(1, 10, 5),
                branch=(64, 32, 32, 16), trunk=(1, 8, 8, 16), name="Scalar II"),
            (u_size=(64, 3, 5), y_size=(4, 10, 5), out_size=(3, 10, 5),
                branch=(64, 32, 32, 16), trunk=(4, 8, 8, 16), name="Vector"),
            (u_size=(64, 4, 3, 3, 5), y_size=(4, 10, 5), out_size=(4, 3, 3, 10, 5),
                branch=(64, 32, 32, 16), trunk=(4, 8, 8, 16), name="Tensor")]

        @testset "$(setup.name)" for setup in setups
            u = rand(Float32, setup.u_size...) |> aType
            y = rand(Float32, setup.y_size...) |> aType
            deeponet = DeepONet(; branch=setup.branch, trunk=setup.trunk)

<<<<<<< HEAD
            ps, st = Lux.setup(rng, deeponet) |> dev
            @inferred first(deeponet((u, y), ps, st))
            @jet first(deeponet((u, y), ps, st))

            pred = first(deeponet((u, y), ps, st))
            @test setup.out_size == size(pred)
        end

        setups = [
            (u_size=(64, 5), y_size=(1, 10, 5), out_size=(4, 10, 5),
                branch=(64, 32, 32, 16), trunk=(1, 8, 8, 16),
                additional=Dense(16 => 4), name="Scalar"),
            (u_size=(64, 1, 5), y_size=(1, 10, 5), out_size=(4, 10, 5),
                branch=(64, 32, 32, 16), trunk=(1, 8, 8, 16),
                additional=Dense(16 => 4), name="Scalar II"),
            (u_size=(64, 3, 5), y_size=(8, 10, 5), out_size=(4, 3, 10, 5),
                branch=(64, 32, 32, 16), trunk=(8, 8, 8, 16),
                additional=Dense(16 => 4), name="Vector")]

        @testset "Additonal layer: $(setup.name)" for setup in setups
            u = rand(Float32, setup.u_size...) |> aType
            y = rand(Float32, setup.y_size...) |> aType
            deeponet = DeepONet(;
                branch=setup.branch, trunk=setup.trunk, additional=setup.additional)
=======
        deeponet = DeepONet(; branch=(64, 32, 32, 16), trunk=(1, 8, 8, 16))
        display(deeponet)
        ps, st = Lux.setup(rng, deeponet) |> dev

        @inferred deeponet((u, y), ps, st)
        @jet deeponet((u, y), ps, st)

        pred = first(deeponet((u, y), ps, st))
        @test size(pred) == out_size

        deeponet = DeepONet(Chain(Dense(64 => 32), Dense(32 => 32), Dense(32 => 16)),
            Chain(Dense(1 => 8), Dense(8 => 8), Dense(8 => 16)))
        display(deeponet)
        ps, st = Lux.setup(rng, deeponet) |> dev
>>>>>>> aaf7d45b

            ps, st = Lux.setup(rng, deeponet) |> dev
            @inferred first(deeponet((u, y), ps, st))
            @jet first(deeponet((u, y), ps, st))

            pred = first(deeponet((u, y), ps, st))
            @test setup.out_size == size(pred)
        end

<<<<<<< HEAD
        @testset "Embedding layer mismatch" begin
            u = rand(Float32, 64, 5) |> aType
            y = rand(Float32, 1, 10, 5) |> aType

            deeponet = DeepONet(Chain(Dense(64 => 32), Dense(32 => 32), Dense(32 => 20)),
                Chain(Dense(1 => 8), Dense(8 => 8), Dense(8 => 16)))
=======
        deeponet = DeepONet(Chain(Dense(64 => 32), Dense(32 => 32), Dense(32 => 20)),
            Chain(Dense(1 => 8), Dense(8 => 8), Dense(8 => 16)))
        display(deeponet)
        ps, st = Lux.setup(rng, deeponet) |> dev
        @test_throws ArgumentError deeponet((u, y), ps, st)

        @testset "higher-dim input #7" begin
            u = ones(Float32, 10, 10, 10) |> aType
            v = ones(Float32, 1, 10, 10) |> aType
            deeponet = DeepONet(; branch=(10, 10, 10), trunk=(1, 10, 10))
            display(deeponet)
>>>>>>> aaf7d45b
            ps, st = Lux.setup(rng, deeponet) |> dev
            @test_throws ArgumentError deeponet((u, y), ps, st)
        end
    end
end<|MERGE_RESOLUTION|>--- conflicted
+++ resolved
@@ -17,7 +17,6 @@
             y = rand(Float32, setup.y_size...) |> aType
             deeponet = DeepONet(; branch=setup.branch, trunk=setup.trunk)
 
-<<<<<<< HEAD
             ps, st = Lux.setup(rng, deeponet) |> dev
             @inferred first(deeponet((u, y), ps, st))
             @jet first(deeponet((u, y), ps, st))
@@ -42,22 +41,6 @@
             y = rand(Float32, setup.y_size...) |> aType
             deeponet = DeepONet(;
                 branch=setup.branch, trunk=setup.trunk, additional=setup.additional)
-=======
-        deeponet = DeepONet(; branch=(64, 32, 32, 16), trunk=(1, 8, 8, 16))
-        display(deeponet)
-        ps, st = Lux.setup(rng, deeponet) |> dev
-
-        @inferred deeponet((u, y), ps, st)
-        @jet deeponet((u, y), ps, st)
-
-        pred = first(deeponet((u, y), ps, st))
-        @test size(pred) == out_size
-
-        deeponet = DeepONet(Chain(Dense(64 => 32), Dense(32 => 32), Dense(32 => 16)),
-            Chain(Dense(1 => 8), Dense(8 => 8), Dense(8 => 16)))
-        display(deeponet)
-        ps, st = Lux.setup(rng, deeponet) |> dev
->>>>>>> aaf7d45b
 
             ps, st = Lux.setup(rng, deeponet) |> dev
             @inferred first(deeponet((u, y), ps, st))
@@ -67,26 +50,13 @@
             @test setup.out_size == size(pred)
         end
 
-<<<<<<< HEAD
         @testset "Embedding layer mismatch" begin
             u = rand(Float32, 64, 5) |> aType
             y = rand(Float32, 1, 10, 5) |> aType
 
             deeponet = DeepONet(Chain(Dense(64 => 32), Dense(32 => 32), Dense(32 => 20)),
                 Chain(Dense(1 => 8), Dense(8 => 8), Dense(8 => 16)))
-=======
-        deeponet = DeepONet(Chain(Dense(64 => 32), Dense(32 => 32), Dense(32 => 20)),
-            Chain(Dense(1 => 8), Dense(8 => 8), Dense(8 => 16)))
-        display(deeponet)
-        ps, st = Lux.setup(rng, deeponet) |> dev
-        @test_throws ArgumentError deeponet((u, y), ps, st)
 
-        @testset "higher-dim input #7" begin
-            u = ones(Float32, 10, 10, 10) |> aType
-            v = ones(Float32, 1, 10, 10) |> aType
-            deeponet = DeepONet(; branch=(10, 10, 10), trunk=(1, 10, 10))
-            display(deeponet)
->>>>>>> aaf7d45b
             ps, st = Lux.setup(rng, deeponet) |> dev
             @test_throws ArgumentError deeponet((u, y), ps, st)
         end
