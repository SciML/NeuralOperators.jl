--- conflicted
+++ resolved
@@ -1,6 +1,14 @@
 # Temporarily capture certain calls like AMDGPU for ComplexFloats
-<<<<<<< HEAD
-@inline __batched_mul(x, y) = x ⊠ y
+
+@inline __batched_mul(x, y) = __batched_mul(x, y, get_device((x, y)))
+@inline function __batched_mul(
+        x::AbstractArray{<:Number, 3}, y::AbstractArray{<:Number, 3}, _)
+    return x ⊠ y
+end
+@inline function __batched_mul(
+        x::AbstractArray{<:Complex, 3}, y::AbstractArray{<:Complex, 3}, ::LuxAMDGPUDevice)
+    # FIXME: This is not good for performance but that is okay for now
+    return stack(*, eachslice(x; dims=3), eachslice(y; dims=3))
 
 @inline function __project(b::AbstractArray{T1, 2}, t::AbstractArray{T2, 3},
         additional::Nothing) where {T1, T2}
@@ -72,15 +80,4 @@
     # p x (1,1,1...) x N x nb
 
     return additional(b_ .* t_) # p x u_size x N x nb => out_size x N x nb
-=======
-@inline __batched_mul(x, y) = __batched_mul(x, y, get_device((x, y)))
-@inline function __batched_mul(
-        x::AbstractArray{<:Number, 3}, y::AbstractArray{<:Number, 3}, _)
-    return x ⊠ y
-end
-@inline function __batched_mul(
-        x::AbstractArray{<:Complex, 3}, y::AbstractArray{<:Complex, 3}, ::LuxAMDGPUDevice)
-    # FIXME: This is not good for performance but that is okay for now
-    return stack(*, eachslice(x; dims=3), eachslice(y; dims=3))
->>>>>>> aaf7d45b
-end+  